--- conflicted
+++ resolved
@@ -155,9 +155,6 @@
 # sf6 = filldata(raw, fullsmooth = true, α=0.5, suggest_start=true, suggest_end=true, startvals=[0.0, 0.0], endvals=[0.0, 0.0])
 # rename!(sf6, [:fullsmooth05])
 
-<<<<<<< HEAD
-# https://stats.lse.ac.uk/fryzlewicz/wbs/wbs.pdf
-=======
 # alldata = TimeSeries.merge(raw, sf1, sf2, sf3, sf4, sf5, sf6)
 
 # # https://stats.lse.ac.uk/fryzlewicz/wbs/wbs.pdf
@@ -168,7 +165,6 @@
 # #     scatter!(sf2, label="denoise", marker=:diamond)
 # #     scatter!(sf3, label="allsmoothed", ms=2)
 # # end
->>>>>>> 675e0284
 
 # begin
 #     alldata = TimeSeries.merge(raw, sf1, sf2, sf3, sf4, sf5, sf6)
@@ -212,51 +208,4 @@
 
 #     plot(pltraw, pltdef02, pltnoise02, pltsmooth02, pltraw, pltdef05, pltnoise05, pltsmooth05, layout = l, size=(2560, 960))
 # end
-<<<<<<< HEAD
-
-begin
-    alldata = TimeSeries.merge(sf1, sf2, sf3, sf4, sf5, sf6)
-    l = @layout [a b c d;
-                 e f g h]
-
-    pltraw = let
-        scatter(raw, leg=:bottomleft, size=(900, 400));
-        plot!(pure[:pure])
-    end;
-
-    pltdef02 = let 
-        scatter(alldata[:default02], leg=:bottomleft, size=(900, 400))
-        plot!(pure[:pure])
-    end;
-
-    pltnoise02 = let 
-        scatter(alldata[:denoise02], leg=:bottomleft, size=(900, 400))
-        plot!(pure[:pure])
-    end;
-
-    pltsmooth02 = let 
-        scatter(alldata[:fullsmooth02], leg=:bottomleft, size=(900, 400))
-        plot!(pure[:pure])
-    end;
-
-    pltdef05 = let 
-        scatter(alldata[:default05], leg=:bottomleft, size=(900, 400))
-        plot!(pure[:pure])
-    end;
-
-    pltnoise05 = let 
-        scatter(alldata[:denoise05], leg=:bottomleft, size=(900, 400))
-        plot!(pure[:pure])
-    end;
-
-    pltsmooth05 = let 
-        scatter(alldata[:fullsmooth05], leg=:bottomleft, size=(900, 400))
-        plot!(pure[:pure])
-    end;
-
-    plot(pltraw, pltdef02, pltnoise02, pltsmooth02, pltraw, pltdef05, pltnoise05, pltsmooth05, layout = l, size=(3600, 800))
-end
-savefig("cleandemo.png")
-=======
-# savefig("cleandemo.png")
->>>>>>> 675e0284
+# savefig("cleandemo.png")